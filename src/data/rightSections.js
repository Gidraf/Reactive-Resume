--- conflicted
+++ resolved
@@ -27,11 +27,7 @@
     icon: MdFontDownload,
   },
   {
-<<<<<<< HEAD
-    id: 'font-sizes',
-=======
     id: 'font-size',
->>>>>>> fdd35492
     icon: MdFormatSize,
   },
   {
