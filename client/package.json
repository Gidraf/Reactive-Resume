{
  "name": "@reactive-resume/client",
  "scripts": {
    "dev": "react-env --prefix PUBLIC -- next dev",
    "build": "next build && npm run sitemap",
    "start": "react-env --prefix PUBLIC -- next start",
    "lint": "next lint --fix",
    "sitemap": "next-sitemap --config next-sitemap.config.js"
  },
  "dependencies": {
    "@beam-australia/react-env": "^3.1.1",
    "@emotion/css": "^11.7.1",
    "@emotion/react": "^11.8.2",
    "@emotion/styled": "^11.8.1",
    "@hookform/resolvers": "2.8.8",
    "@monaco-editor/react": "^4.3.1",
    "@mui/icons-material": "^5.5.1",
    "@mui/lab": "^5.0.0-alpha.73",
    "@mui/material": "^5.5.1",
    "@reduxjs/toolkit": "^1.8.0",
    "axios": "^0.26.1",
    "clsx": "^1.1.1",
    "dayjs": "^1.11.0",
    "downloadjs": "^1.4.7",
    "joi": "^17.6.0",
    "lodash": "^4.17.21",
    "md5-hex": "^4.0.0",
    "monaco-editor": "^0.33.0",
    "nanoid": "^3.3.1",
    "next": "12.1.0",
    "next-i18next": "^10.5.0",
    "react": ">=17",
    "react-beautiful-dnd": "^13.1.0",
    "react-colorful": "^5.5.1",
    "react-dnd": "^15.1.1",
    "react-dnd-html5-backend": "^15.1.2",
    "react-dom": ">=17",
    "react-google-login": "^5.2.2",
    "react-hook-form": "^7.28.0",
    "react-hot-toast": "2.2.0",
    "react-hotkeys-hook": "^3.4.4",
    "react-icons": "^4.3.1",
    "react-markdown": "^8.0.1",
    "react-query": "^3.34.16",
    "react-redux": "^7.2.6",
    "react-zoom-pan-pinch": "^2.1.3",
    "redux": "^4.1.2",
    "redux-persist": "^6.0.0",
    "redux-saga": "^1.1.3",
    "remark-gfm": "^3.0.1",
    "sharp": "^0.30.3",
    "uuid": "^8.3.2",
    "webfontloader": "^1.6.28"
  },
  "devDependencies": {
    "@babel/core": "^7.17.7",
    "@reactive-resume/schema": "workspace:*",
    "@tailwindcss/typography": "^0.5.2",
    "@types/downloadjs": "^1.4.3",
    "@types/lodash": "^4.14.180",
<<<<<<< HEAD
    "@types/node": "17.0.23",
    "@types/react": "17.0.40",
=======
    "@types/node": "17.0.21",
    "@types/react": "17.0.42",
>>>>>>> a03a50b7
    "@types/react-beautiful-dnd": "^13.1.2",
    "@types/react-redux": "^7.1.23",
    "@types/tailwindcss": "^3.0.9",
    "@types/uuid": "^8.3.4",
    "@types/webfontloader": "^1.6.34",
    "autoprefixer": "^10.4.3",
    "eslint": "^8.11.0",
    "eslint-config-next": "12.1.0",
    "next-sitemap": "^2.5.10",
    "postcss": "^8.4.11",
    "prettier": "^2.6.0",
    "sass": "^1.49.9",
    "tailwindcss": "^3.0.23",
    "typescript": "<4.6.0"
  }
}<|MERGE_RESOLUTION|>--- conflicted
+++ resolved
@@ -58,13 +58,8 @@
     "@tailwindcss/typography": "^0.5.2",
     "@types/downloadjs": "^1.4.3",
     "@types/lodash": "^4.14.180",
-<<<<<<< HEAD
     "@types/node": "17.0.23",
-    "@types/react": "17.0.40",
-=======
-    "@types/node": "17.0.21",
     "@types/react": "17.0.42",
->>>>>>> a03a50b7
     "@types/react-beautiful-dnd": "^13.1.2",
     "@types/react-redux": "^7.1.23",
     "@types/tailwindcss": "^3.0.9",
